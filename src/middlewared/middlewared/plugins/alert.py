from collections import defaultdict, namedtuple
import copy
from datetime import datetime
import errno
import os
import time
import traceback
import uuid

from freenasUI.support.utils import get_license
from licenselib.license import ContractType

from middlewared.alert.base import (
    AlertLevel,
    Alert,
    AlertSource,
    FilePresenceAlertSource,
    ThreadedAlertSource,
    ThreadedAlertService,
    ProThreadedAlertService
)
from middlewared.alert.base import UnavailableException, AlertService as _AlertService
from middlewared.schema import Dict, Str, Bool, Int, accepts, Patch
from middlewared.service import (
    ConfigService, CRUDService, Service, ValidationErrors,
    job, periodic, private,
)
from middlewared.service_exception import CallError
from middlewared.utils import load_modules, load_classes

POLICIES = ["IMMEDIATELY", "HOURLY", "DAILY", "NEVER"]
DEFAULT_POLICY = "IMMEDIATELY"

ALERT_SOURCES = {}
ALERT_SERVICES_FACTORIES = {}

AlertSourceLock = namedtuple("AlertSourceLock", ["source_name", "expires_at"])


class AlertPolicy:
    def __init__(self, key=lambda now: now):
        self.key = key

        self.last_key_value = None
        self.last_key_value_alerts = defaultdict(lambda: defaultdict(dict))

    def receive_alerts(self, now, alerts):
        gone_alerts = []
        new_alerts = []
        key = self.key(now)
        if key != self.last_key_value:
            for node in set(alerts.keys()) | set(self.last_key_value_alerts.keys()):
                for alert_source_name in set(alerts[node].keys()) | set(self.last_key_value_alerts[node].keys()):
                    for gone_alert in (set(self.last_key_value_alerts[node][alert_source_name].keys()) -
                                       set(alerts[node][alert_source_name].keys())):
                        gone_alerts.append(self.last_key_value_alerts[node][alert_source_name][gone_alert])
                    for new_alert in (set(alerts[node][alert_source_name].keys()) -
                                      set(self.last_key_value_alerts[node][alert_source_name].keys())):
                        new_alerts.append(alerts[node][alert_source_name][new_alert])

            self.last_key_value = key
            self.last_key_value_alerts = copy.deepcopy(alerts)

        return gone_alerts, new_alerts


class AlertService(Service):
    def __init__(self, middleware):
        super().__init__(middleware)

        self.blocked_sources = defaultdict(set)
        self.sources_locks = {}

        self.blocked_failover_alerts_until = 0

    @private
    async def initialize(self):
        self.node = "A"
        if not await self.middleware.call("system.is_freenas"):
            if await self.middleware.call("notifier.failover_node") == "B":
                self.node = "B"

        self.alerts = defaultdict(lambda: defaultdict(dict))
        for alert in await self.middleware.call("datastore.query", "system.alert"):
            del alert["id"]
            alert["level"] = AlertLevel(alert["level"])

            alert = Alert(**alert)

            self.alerts[alert.node][alert.source][alert.key] = alert

        self.alert_source_last_run = defaultdict(lambda: datetime.min)

        self.policies = {
            "IMMEDIATELY": AlertPolicy(),
            "HOURLY": AlertPolicy(lambda d: (d.date(), d.hour)),
            "DAILY": AlertPolicy(lambda d: (d.date())),
            "NEVER": AlertPolicy(lambda d: None),
        }
        for policy in self.policies.values():
            policy.receive_alerts(datetime.utcnow(), self.alerts)

        main_sources_dir = os.path.join(os.path.dirname(os.path.realpath(__file__)), os.path.pardir, "alert", "source")
        sources_dirs = [os.path.join(overlay_dir, "alert", "source") for overlay_dir in self.middleware.overlay_dirs]
        sources_dirs.insert(0, main_sources_dir)
        for sources_dir in sources_dirs:
            for module in load_modules(sources_dir):
                for cls in load_classes(module, AlertSource, (FilePresenceAlertSource, ThreadedAlertSource)):
                    source = cls(self.middleware)
                    ALERT_SOURCES[source.name] = source

        main_services_dir = os.path.join(os.path.dirname(os.path.realpath(__file__)), os.path.pardir, "alert",
                                         "service")
        services_dirs = [os.path.join(overlay_dir, "alert", "service") for overlay_dir in self.middleware.overlay_dirs]
        services_dirs.insert(0, main_services_dir)
        for services_dir in services_dirs:
            for module in load_modules(services_dir):
                for cls in load_classes(module, _AlertService, (ThreadedAlertService, ProThreadedAlertService)):
                    ALERT_SERVICES_FACTORIES[cls.name()] = cls

    @private
    async def terminate(self):
        await self.flush_alerts()

    @accepts()
    async def list_policies(self):
        return POLICIES

    @accepts()
    async def list_sources(self):
        return [
            {
                "name": source.name,
                "title": source.title,
            }
            for source in sorted(ALERT_SOURCES.values(), key=lambda source: source.title.lower())
        ]

    @accepts()
    async def list(self):
        nodes = await self.middleware.call("alert.node_map")

        return [
            dict(alert.__dict__,
                 id=f"{alert.node};{alert.source};{alert.key}",
                 node=nodes[alert.node],
                 level=alert.level.name,
                 formatted=alert.formatted)
            for alert in sorted(self.__get_all_alerts(), key=lambda alert: alert.title)
        ]

    @private
    async def node_map(self):
        nodes = {
            "A": "Active Controller",
            "B": "Standby Controller",
        }
        if (
            not await self.middleware.call('system.is_freenas') and
            await self.middleware.call('failover.licensed') and
            (
                (await self.middleware.call('failover.node') == 'A' and
                 await self.middleware.call('notifier.failover_status') == 'BACKUP') or
                (await self.middleware.call('failover.node') == 'B' and
                 await self.middleware.call('notifier.failover_status') == 'MASTER')
            )
        ):
            nodes["A"], nodes["B"] = nodes["B"], nodes["A"]

        return nodes

    @accepts(Str("id"))
    def dismiss(self, id):
        node, source, key = id.split(";", 2)
        try:
            alert = self.alerts[node][source][key]
        except KeyError:
            return
        alert.dismissed = True

    @accepts(Str("id"))
    def restore(self, id):
        node, source, key = id.split(";", 2)
        try:
            alert = self.alerts[node][source][key]
        except KeyError:
            return
        alert.dismissed = False

    @periodic(60)
    @job(lock="process_alerts", transient=True)
    async def process_alerts(self, job):
        if not await self.__should_run_or_send_alerts():
            return

        valid_alerts = copy.deepcopy(self.alerts)
        await self.__run_alerts()

        if not await self.__should_run_or_send_alerts():
            self.alerts = valid_alerts
            return

        default_settings = (await self.middleware.call("alertdefaultsettings.config"))["settings"]

        all_alerts = self.__get_all_alerts()

        now = datetime.now()
        for policy_name, policy in self.policies.items():
            gone_alerts, new_alerts = policy.receive_alerts(now, self.alerts)

<<<<<<< HEAD
            for alert_service_desc in await self.middleware.call("datastore.query", "system.alertservice",
                                                                 [["enabled", "=", True]]):
=======
            for gone_alert in list(gone_alerts):
                for new_alert in new_alerts:
                    if gone_alert.source == new_alert.source and gone_alert.key == new_alert.key:
                        gone_alerts.remove(gone_alert)
                        new_alerts.remove(new_alert)
                        break

            for alert_service_desc in await self.middleware.call("datastore.query", "system.alertservice"):
>>>>>>> b970d25f
                service_settings = dict(default_settings, **alert_service_desc["settings"])

                service_gone_alerts = [alert for alert in gone_alerts
                                       if service_settings.get(alert.source, DEFAULT_POLICY) == policy_name]
                service_new_alerts = [alert for alert in new_alerts
                                      if service_settings.get(alert.source, DEFAULT_POLICY) == policy_name]

                if not service_gone_alerts and not service_new_alerts:
                    continue

                factory = ALERT_SERVICES_FACTORIES.get(alert_service_desc["type"])
                if factory is None:
                    self.logger.error("Alert service %r does not exist", alert_service_desc["type"])
                    continue

                try:
                    alert_service = factory(self.middleware, alert_service_desc["attributes"])
                except Exception:
                    self.logger.error("Error creating alert service %r with parameters=%r",
                                      alert_service_desc["type"], alert_service_desc["attributes"], exc_info=True)
                    continue

                if all_alerts or service_gone_alerts or service_new_alerts:
                    try:
                        await alert_service.send(all_alerts, service_gone_alerts, service_new_alerts)
                    except Exception:
                        self.logger.error("Error in alert service %r", alert_service_desc["type"], exc_info=True)

            if policy_name == "IMMEDIATELY":
                for alert in new_alerts:
                    if alert.mail:
                        await self.middleware.call("mail.send", alert.mail)

                if not await self.middleware.call("system.is_freenas"):
                    new_hardware_alerts = [alert for alert in new_alerts if ALERT_SOURCES[alert.source].hardware]
                    if new_hardware_alerts:
                        license = get_license()
                        if license and license.contract_type in [ContractType.silver.value, ContractType.gold.value]:
                            try:
                                support = await self.middleware.call("datastore.query", "system.support", None,
                                                                     {"get": True})
                            except IndexError:
                                await self.middleware.call("datastore.insert", "system.support", {})

                                support = await self.middleware.call("datastore.query", "system.support", None,
                                                                     {"get": True})

                            if support["enabled"]:
                                msg = [f"* {alert.formatted}" for alert in new_hardware_alerts]

                                serial = (await self.middleware.call("system.info"))["system_serial"]

                                for name, verbose_name in (
                                    ("name", "Contact Name"),
                                    ("title", "Contact Title"),
                                    ("email", "Contact E-mail"),
                                    ("phone", "Contact Phone"),
                                    ("secondary_name", "Secondary Contact Name"),
                                    ("secondary_title", "Secondary Contact Title"),
                                    ("secondary_email", "Secondary Contact E-mail"),
                                    ("secondary_phone", "Secondary Contact Phone"),
                                ):
                                    value = getattr(support, name)
                                    if value:
                                        msg += ["", "{}: {}".format(verbose_name, value)]

                                try:
                                    await self.middleware.call("support.new_ticket", {
                                        "title": "Automatic alert (%s)" % serial,
                                        "body": "\n".join(msg),
                                        "attach_debug": False,
                                        "category": "Hardware",
                                        "criticality": "Loss of Functionality",
                                        "environment": "Production",
                                        "name": "Automatic Alert",
                                        "email": "auto-support@ixsystems.com",
                                        "phone": "-",
                                    })
                                except Exception:
                                    self.logger.error(f"Failed to create a support ticket", exc_info=True)

    async def __should_run_or_send_alerts(self):
        if await self.middleware.call('system.state') != 'READY':
            return False

        if (
            not await self.middleware.call('system.is_freenas') and
            await self.middleware.call('notifier.failover_licensed') and
            (
                await self.middleware.call('notifier.failover_status') == 'BACKUP' or
                await self.middleware.call('notifier.failover_in_progress')
            )
        ):
            return False

        return True

    async def __run_alerts(self):
        master_node = "A"
        backup_node = "B"
        run_on_backup_node = False
        run_failover_related = False
        if not await self.middleware.call("system.is_freenas"):
            if await self.middleware.call("notifier.failover_licensed"):
                master_node = await self.middleware.call("failover.node")
                try:
                    backup_node = await self.middleware.call("failover.call_remote", "failover.node")
                    remote_version = await self.middleware.call("failover.call_remote", "system.version")
                    remote_system_state = await self.middleware.call("failover.call_remote", "system.state")
                    remote_failover_status = await self.middleware.call("failover.call_remote",
                                                                        "notifier.failover_status")
                except Exception:
                    pass
                else:
                    if remote_version == await self.middleware.call("system.version"):
                        if remote_system_state == "READY" and remote_failover_status == "BACKUP":
                            run_on_backup_node = True

            run_failover_related = time.monotonic() > self.blocked_failover_alerts_until

        for k, source_lock in list(self.sources_locks.items()):
            if source_lock.expires_at <= time.monotonic():
                await self.unblock_source(k)

        for alert_source in ALERT_SOURCES.values():
            if not alert_source.schedule.should_run(datetime.utcnow(), self.alert_source_last_run[alert_source.name]):
                continue

            if alert_source.failover_related and not run_failover_related:
                continue

            self.alert_source_last_run[alert_source.name] = datetime.utcnow()

            alerts_a = list(self.alerts["A"][alert_source.name].values())
            locked = False
            if self.blocked_sources[alert_source.name]:
                self.logger.debug("Not running alert source %r because it is blocked", alert_source.name)
                locked = True
            else:
                self.logger.trace("Running alert source: %r", alert_source.name)

                try:
                    alerts_a = await self.__run_source(alert_source.name)
                except UnavailableException:
                    pass
            for alert in alerts_a:
                alert.node = master_node

            alerts_b = []
            if run_on_backup_node and alert_source.run_on_backup_node:
                try:
                    alerts_b = list(self.alerts["B"][alert_source.name].values())
                    try:
                        if not locked:
                            alerts_b = await self.middleware.call("failover.call_remote", "alert.run_source",
                                                                  [alert_source.name])

                            alerts_b = [Alert(**dict(alert,
                                                     level=(AlertLevel(alert["level"]) if alert["level"] is not None
                                                            else alert["level"])))
                                        for alert in alerts_b]
                    except CallError as e:
                        if e.errno == CallError.EALERTCHECKERUNAVAILABLE:
                            pass
                        else:
                            raise
                except Exception as e:
                    if isinstance(e, CallError) and e.errno in [errno.ECONNREFUSED, errno.EHOSTDOWN, errno.ETIMEDOUT]:
                        alerts_b = [
                            Alert(title="Unable to run alert source %(source_name)r on backup node: %(error)s",
                                  args={
                                      "source_name": alert_source.name,
                                      "error": str(e),
                                  },
                                  key="__remote_call_error__",
                                  level=AlertLevel.CRITICAL)
                        ]
                    else:
                        alerts_b = [
                            Alert(title="Unable to run alert source %(source_name)r on backup node\n%(traceback)s",
                                  args={
                                      "source_name": alert_source.name,
                                      "traceback": traceback.format_exc(),
                                  },
                                  key="__remote_call_unhandled_exception__",
                                  level=AlertLevel.CRITICAL)
                        ]
            for alert in alerts_b:
                alert.node = backup_node

            for alert in alerts_a + alerts_b:
                existing_alert = self.alerts[alert.node][alert_source.name].get(alert.key)

                alert.source = alert_source.name
                if existing_alert is None:
                    alert.datetime = datetime.utcnow()
                else:
                    alert.datetime = existing_alert.datetime
                alert.level = alert.level or alert_source.level
                alert.title = alert.title or alert_source.title
                if existing_alert is None:
                    alert.dismissed = False
                else:
                    alert.dismissed = existing_alert.dismissed

            self.alerts["A"][alert_source.name] = {alert.key: alert for alert in alerts_a}
            self.alerts["B"][alert_source.name] = {alert.key: alert for alert in alerts_b}

    @private
    async def run_source(self, source_name):
        try:
            return [dict(alert.__dict__, level=alert.level.value if alert.level is not None else alert.level)
                    for alert in await self.__run_source(source_name)]
        except UnavailableException:
            raise CallError("This alert checker is unavailable", CallError.EALERTCHECKERUNAVAILABLE)

    @private
    async def block_source(self, source_name, timeout=3600):
        if source_name not in ALERT_SOURCES:
            raise CallError("Invalid alert source")

        lock = str(uuid.uuid4())
        self.blocked_sources[source_name].add(lock)
        self.sources_locks[lock] = AlertSourceLock(source_name, time.monotonic() + timeout)
        return lock

    @private
    async def unblock_source(self, lock):
        source_lock = self.sources_locks.pop(lock)
        self.blocked_sources[source_lock.source_name].remove(lock)

    @private
    async def block_failover_alerts(self):
        # This values come from observation from support of how long a M-series boot can take.
        self.blocked_failover_alerts_until = time.monotonic() + 900

    async def __run_source(self, source_name):
        alert_source = ALERT_SOURCES[source_name]

        try:
            alerts = (await alert_source.check()) or []
        except UnavailableException:
            raise
        except Exception as e:
            if isinstance(e, CallError) and e.errno in [errno.ECONNREFUSED, errno.EHOSTDOWN, errno.ETIMEDOUT]:
                alerts = [
                    Alert(title="Unable to run alert source %(source_name)r: %(error)s",
                          args={
                              "source_name": alert_source.name,
                              "error": str(e),
                          },
                          key="__remote_call_error__",
                          level=AlertLevel.CRITICAL)
                ]
            else:
                alerts = [
                    Alert(title="Unable to run alert source %(source_name)r\n%(traceback)s",
                          args={
                              "source_name": alert_source.name,
                              "traceback": traceback.format_exc(),
                          },
                          key="__unhandled_exception__",
                          level=AlertLevel.CRITICAL)
                ]
        else:
            if not isinstance(alerts, list):
                alerts = [alerts]

        return alerts

    @periodic(3600)
    async def flush_alerts(self):
        if (
            not await self.middleware.call('system.is_freenas') and
            await self.middleware.call('notifier.failover_licensed') and
            await self.middleware.call('notifier.failover_status') == 'BACKUP'
        ):
            return

        await self.middleware.call("datastore.delete", "system.alert", [])

        for alert in self.__get_all_alerts():
            d = alert.__dict__.copy()
            d["level"] = d["level"].value
            del d["mail"]
            await self.middleware.call("datastore.insert", "system.alert", d)

    def __get_all_alerts(self):
        return sum([sum([list(vv.values()) for vv in v.values()], []) for v in self.alerts.values()], [])


class AlertServiceService(CRUDService):
    class Config:
        datastore = "system.alertservice"
        datastore_extend = "alertservice._extend"
        datastore_order_by = ["name"]

    @accepts()
    async def list_types(self):
        return [
            {
                "name": name,
                "title": factory.title,
            }
            for name, factory in sorted(ALERT_SERVICES_FACTORIES.items(), key=lambda i: i[1].title.lower())
        ]

    @private
    async def _extend(self, service):
        try:
            service["type__title"] = ALERT_SERVICES_FACTORIES[service["type"]].title
        except KeyError:
            service["type__title"] = "<Unknown>"

        return service

    @private
    async def _compress(self, service):
        return service

    @private
    async def _validate(self, service, schema_name):
        verrors = ValidationErrors()

        factory = ALERT_SERVICES_FACTORIES.get(service["type"])
        if factory is None:
            verrors.add(f"{schema_name}.type", "This field has invalid value")
            raise verrors

        try:
            factory.validate(service["attributes"])
        except ValidationErrors as e:
            verrors.add_child(f"{schema_name}.attributes", e)

        validate_settings(verrors, f"{schema_name}.settings", service["settings"])

        if verrors:
            raise verrors

    @accepts(Dict(
        "alert_service_create",
        Str("name"),
        Str("type"),
        Dict("attributes", additional_attrs=True),
        Bool("enabled"),
        Dict("settings", additional_attrs=True),
        register=True,
    ))
    async def do_create(self, data):
        await self._validate(data, "alert_service_create")

        data["id"] = await self.middleware.call("datastore.insert", self._config.datastore, data)

        await self._extend(data)

        return data

    @accepts(Int("id"), Patch(
        "alert_service_create",
        "alert_service_update",
        ("attr", {"update": True}),
    ))
    async def do_update(self, id, data):
        old = await self.middleware.call("datastore.query", self._config.datastore, [("id", "=", id)],
                                         {"extend": self._config.datastore_extend,
                                          "get": True})

        new = old.copy()
        new.update(data)

        await self._validate(data, "alert_service_update")

        await self._compress(data)

        await self.middleware.call("datastore.update", self._config.datastore, id, data)

        await self._extend(new)

        return new

    @accepts(Int("id"))
    async def do_delete(self, id):
        return await self.middleware.call("datastore.delete", self._config.datastore, id)

    @accepts(Patch(
        "alert_service_create",
        "alert_service_test",
        ("attr", {"update": True}),
    ))
    async def test(self, data):
        await self._validate(data, "alert_service_test")

        factory = ALERT_SERVICES_FACTORIES.get(data["type"])
        if factory is None:
            self.logger.error("Alert service %r does not exist", data["type"])
            return False

        try:
            alert_service = factory(self.middleware, data["attributes"])
        except Exception:
            self.logger.error("Error creating alert service %r with parameters=%r",
                              data["type"], data["attributes"], exc_info=True)
            return False

        test_alert = Alert(
            title="Test alert",
            node="A",
            datetime=datetime.utcnow(),
            level=AlertLevel.INFO,
        )

        try:
            await alert_service.send([test_alert], [], [test_alert])
        except Exception:
            self.logger.error("Error in alert service %r", data["type"], exc_info=True)
            return False

        return True


class AlertDefaultSettingsService(ConfigService):
    class Config:
        datastore = "system.alertdefaultsettings"

    @private
    async def _validate(self, settings, schema_name):
        verrors = ValidationErrors()

        validate_settings(verrors, f"{schema_name}.settings", settings["settings"])

        if verrors:
            raise verrors

    @accepts(Dict(
        "alert_default_settings_update",
        Dict("settings", additional_attrs=True),
    ))
    async def do_update(self, data):
        old = await self.config()

        new = old.copy()
        new.update(data)

        await self._validate(data, "alert_default_settings_update")

        await self.middleware.call("datastore.update", self._config.datastore, old["id"], new)

        return new


async def setup(middleware):
    await middleware.call("alert.initialize")


def validate_settings(verrors, schema_name, settings):
    for k, v in settings.items():
        if k not in ALERT_SOURCES:
            verrors.add(f"{schema_name}.{k}", "This alert source does not exist")

        if v not in POLICIES:
            verrors.add(f"{schema_name}.{k}", "This alert policy does not exist")<|MERGE_RESOLUTION|>--- conflicted
+++ resolved
@@ -208,10 +208,6 @@
         for policy_name, policy in self.policies.items():
             gone_alerts, new_alerts = policy.receive_alerts(now, self.alerts)
 
-<<<<<<< HEAD
-            for alert_service_desc in await self.middleware.call("datastore.query", "system.alertservice",
-                                                                 [["enabled", "=", True]]):
-=======
             for gone_alert in list(gone_alerts):
                 for new_alert in new_alerts:
                     if gone_alert.source == new_alert.source and gone_alert.key == new_alert.key:
@@ -219,8 +215,8 @@
                         new_alerts.remove(new_alert)
                         break
 
-            for alert_service_desc in await self.middleware.call("datastore.query", "system.alertservice"):
->>>>>>> b970d25f
+            for alert_service_desc in await self.middleware.call("datastore.query", "system.alertservice",
+                                                                 [["enabled", "=", True]]):
                 service_settings = dict(default_settings, **alert_service_desc["settings"])
 
                 service_gone_alerts = [alert for alert in gone_alerts
